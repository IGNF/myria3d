--- conflicted
+++ resolved
@@ -7,10 +7,6 @@
 # subtile_overlap=25 to use a sliding window of inference of which predictions will be merged.
 # This comes with a computing cost as the effective predicted area is multiplied.
 subtile_overlap: 0
-<<<<<<< HEAD
-# Higher interpolation_k to use more context
-interpolation_k: 10
-=======
 
 interpolator:
   _target_: myria3d.models.interpolation.Interpolator
@@ -30,5 +26,4 @@
   #   Defaut name: `entropy`
   # Set to `null` to disable saving these values.
   predicted_classification_channel: PredictedClassification
-  entropy_channel: entropy
->>>>>>> 9587e80c
+  entropy_channel: entropy