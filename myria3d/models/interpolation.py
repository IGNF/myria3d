import logging
import os
<<<<<<< HEAD
from enum import Enum
from typing import Dict, List, Literal, Union
=======
from typing import Dict, List, Literal, Optional, Union
>>>>>>> 9587e80c

import numpy as np
import pdal
import torch
from torch.distributions import Categorical
from torch_scatter import scatter_sum

from myria3d.pctl.dataset.utils import get_pdal_reader

log = logging.getLogger(__name__)


@torch.no_grad()
class Interpolator:
    """A class to load, update with classification, update with probas (optionnal), and save a LAS."""

    def __init__(
        self,
        interpolation_k: int = 10,
        classification_dict: Dict[int, str] = {},
        probas_to_save: Union[List[str], Literal["all"]] = "all",
        predicted_classification_channel: Optional[str] = "PredictedClassification",
        entropy_channel: Optional[str] = "entropy",
    ):
        """Initialization method.
        Args:
            interpolation_k (int, optional): Number of Nearest-Neighboors for inverse-distance averaging of logits. Defaults 10.
            classification_dict (Dict[int, str], optional): Mapper from classification code to class name (e.g. {6:building}). Defaults {}.
            probas_to_save (List[str] or "all", optional): Specific probabilities to save as new LAS dimensions.
            Override with None for no saving of probabilities. Defaults to "all".


        """

        self.k = interpolation_k
        self.classification_dict = classification_dict
        self.predicted_classification_channel = predicted_classification_channel
        self.entropy_channel = entropy_channel

        if probas_to_save == "all":
            self.probas_to_save = list(classification_dict.values())
        elif probas_to_save is None:
            self.probas_to_save = []
        else:
            self.probas_to_save = probas_to_save

        # Maps ascending index (0,1,2,...) back to conventionnal LAS classification codes (6=buildings, etc.)
        self.reverse_mapper: Dict[int, int] = {class_index: class_code for class_index, class_code in enumerate(classification_dict.keys())}

        self.logits: List[torch.Tensor] = []
        self.idx_in_full_cloud_list: List[np.ndarray] = []

    def load_full_las_for_update(self, src_las: str) -> np.ndarray:
        """Loads a LAS and adds necessary extradim.

        Args:
            filepath (str): Path to LAS for which predictions are made.
        """
        # self.current_f = filepath
        pipeline = get_pdal_reader(src_las)
        for proba_channel_to_create in self.probas_to_save:
            pipeline |= pdal.Filter.ferry(dimensions=f"=>{proba_channel_to_create}")
            pipeline |= pdal.Filter.assign(value=f"{proba_channel_to_create}=0")

        if self.predicted_classification_channel:
            # Copy from Classification to preserve data type.
            if self.predicted_classification_channel != "Classification":
                pipeline |= pdal.Filter.ferry(dimensions=f"Classification=>{self.predicted_classification_channel}")
            # Reset channel.
            pipeline |= pdal.Filter.assign(value=f"{self.predicted_classification_channel}=0")

        if self.entropy_channel:
            pipeline |= pdal.Filter.ferry(dimensions=f"=>{self.entropy_channel}") | pdal.Filter.assign(value=f"{self.entropy_channel}=0")

        pipeline.execute()
        return pipeline.arrays[0]

    def store_predictions(self, logits, idx_in_original_cloud) -> None:
        """Keep a list of predictions made so far."""
        self.logits += [logits]
        self.idx_in_full_cloud_list += idx_in_original_cloud

    @torch.no_grad()
    def reduce_predicted_logits(self, las) -> torch.Tensor:
        """Interpolate logits to points without predictions using an inverse-distance weightning scheme.

        Returns:
            torch.Tensor, torch.Tensor: interpolated logits classification

        """

        # Concatenate elements from different batches
        logits: torch.Tensor = torch.cat(self.logits).cpu()
        idx_in_full_cloud: np.ndarray = np.concatenate(self.idx_in_full_cloud_list)
        del self.logits
        del self.idx_in_full_cloud_list

        # We scatter_sum logits based on idx, in case there are multiple predictions for a point.
        # scatter_sum reorders logitsbased on index,they therefore match las order.
        reduced_logits = torch.zeros((len(las), logits.size(1)))
        scatter_sum(logits, torch.from_numpy(idx_in_full_cloud), out=reduced_logits, dim=0)
        # reduced_logits contains logits ordered by their idx in original cloud !
        # Warning : some points may not contain any predictions if they were in small areas.
        return reduced_logits

    @torch.no_grad()
    def reduce_predictions_and_save(self, raw_path: str, output_dir: str) -> str:
        """Interpolate all predicted probabilites to their original points in LAS file, and save.

        Args:
            interpolation (torch.Tensor, torch.Tensor): output of _interpolate, of which we need the logits.
            basename: str: file basename to save it with the same one
            output_dir (Optional[str], optional): Directory to save output LAS with new predicted classification, entropy,
            and probabilities. Defaults to None.
        Returns:
            str: path of the updated, saved LAS file.

        """
        basename = os.path.basename(raw_path)
        las = self.load_full_las_for_update(src_las=raw_path)
        logits = self.reduce_predicted_logits(las)

        probas = torch.nn.Softmax(dim=1)(logits)
        for idx, class_name in enumerate(self.classification_dict.values()):
            if class_name in self.probas_to_save:
                las[class_name] = probas[:, idx]

        if self.predicted_classification_channel:
            preds = torch.argmax(logits, dim=1)
            preds = np.vectorize(self.reverse_mapper.get)(preds)
            las[self.predicted_classification_channel] = preds
            log.info(
                f"Saving predicted classes to channel {self.predicted_classification_channel}."
                "Channel name can be changed by setting `predict.interpolator.predicted_classification_channel`."
            )

        if self.entropy_channel:
            las[self.entropy_channel] = Categorical(probs=probas).entropy()
            log.info(
                f"Saving Shannon entropy of probabilities to channel {self.entropy_channel}."
                "Channel name can be changed by setting `predict.interpolator.entropy_channel`"
            )
        os.makedirs(output_dir, exist_ok=True)
        out_f = os.path.join(output_dir, basename)
        out_f = os.path.abspath(out_f)
        log.info(f"Updated LAS ({basename}) will be saved to: \n {output_dir}\n")
        log.info("Saving...")
        pipeline = pdal.Writer.las(filename=out_f, extra_dims="all", minor_version=4, dataformat_id=8).pipeline(las)
        pipeline.execute()
        log.info("Saved.")

        return out_f<|MERGE_RESOLUTION|>--- conflicted
+++ resolved
@@ -1,11 +1,6 @@
 import logging
 import os
-<<<<<<< HEAD
-from enum import Enum
-from typing import Dict, List, Literal, Union
-=======
 from typing import Dict, List, Literal, Optional, Union
->>>>>>> 9587e80c
 
 import numpy as np
 import pdal
