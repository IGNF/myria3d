--- conflicted
+++ resolved
@@ -63,55 +63,7 @@
         logits = model.predict_step(batch)["logits"]
         itp.store_predictions(logits, batch.idx_in_original_cloud)
 
-<<<<<<< HEAD
-    out_f = itp.reduce_predictions_and_save(config.predict.src_las, config.predict.output_dir)
-    return out_f
-=======
     out_f = itp.reduce_predictions_and_save(
         config.predict.src_las, config.predict.output_dir
     )
-    return out_f
-
-
-@utils.eval_time
-@hydra.main(config_path="../configs/", config_name="config.yaml")
-def main(config: DictConfig):
-    """This wrapper allows to specify a hydra configuration from command line.
-
-    The config file logged during training should be used for prediction. It should
-    be edited so that it does not rely on unnecessary environment variables (`oc.env:` prefix).
-    Parameters in configuration group `predict` can be specified directly in the config file
-    or overriden via CLI at runtime.
-
-    This wrapper supports running predictions for all files specified by a glob pattern given
-    by config parameter predict.src_las.
-
-    """
-    # Imports should be nested inside @hydra.main to optimize tab completion
-    # Read more here: https://github.com/facebookresearch/hydra/issues/934
-    from myria3d.predict import predict
-    from myria3d.utils import utils
-
-    # You can safely get rid of this line if you don't want those
-    utils.extras(config)
-
-    if config.get("print_config"):
-        utils.print_config(config, resolve=False)
-
-    # Parameter predict.src_las can be a path or a glob pattern
-    # e.g. /path/to/files_*.las
-    src_las_iterable = glob(config.predict.src_las)
-
-    if not src_las_iterable:
-        raise FileNotFoundError(
-            f"Globing pattern {config.predict.src_las} (param predict.src_las) did not return any file."
-        )
-
-    # Iterate over the files and predict.
-    for config.predict.src_las in tqdm(src_las_iterable):
-        predict(config)
-
-
-if __name__ == "__main__":
-    main()
->>>>>>> a0215ab7
+    return out_f